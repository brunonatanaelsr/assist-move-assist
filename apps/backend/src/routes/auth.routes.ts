--- conflicted
+++ resolved
@@ -7,10 +7,7 @@
 import { env } from '../config/env';
 import {
   checkLoginBlock,
-<<<<<<< HEAD
-=======
   clearLoginAttempts,
->>>>>>> 9e4cf546
   loginRateLimiter,
   recordFailedAttempt
 } from '../middleware/auth.security';
@@ -111,13 +108,7 @@
     );
 
     if (!result) {
-<<<<<<< HEAD
-      if (req.body?.email) {
-        await recordFailedAttempt(req.body.email);
-      }
-=======
       await recordFailedAttempt(req.body.email, ipAddress);
->>>>>>> 9e4cf546
       res.status(401).json({ error: 'Credenciais inválidas' });
       return;
     }
