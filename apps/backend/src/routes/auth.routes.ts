--- conflicted
+++ resolved
@@ -299,12 +299,6 @@
     }
 
     handleUnexpectedError(res, error, 'Erro ao renovar token');
-      user: result.user
-    });
-  } catch (error) {
-    const message = error instanceof Error ? error.message : 'Erro ao renovar token';
-    res.status(401).json({ error: message });
->>>>>>> origin/codex/resolve-merge-conflicts-in-auth-service
   }
 };
 
@@ -316,29 +310,9 @@
   loginHandler
 );
 router.post('/register', validateRequest(registerSchema), registerHandler);
-<<<<<<< HEAD
 router.post('/logout', logoutHandler);
 router.post('/refresh', validateRequest(refreshTokenSchema), refreshHandler);
 router.post('/refresh-token', validateRequest(refreshTokenSchema), refreshHandler);
-=======
-router.post('/logout', async (req, res) => {
-  const refreshToken = getCookieValue(req, 'refresh_token');
-  if (refreshToken) {
-    try {
-      await authService.revokeRefreshToken(refreshToken);
-    } catch (error) {
-      loggerService.warn('Não foi possível revogar refresh token no logout', {
-        error: error instanceof Error ? error.message : String(error)
-      });
-    }
-  }
-
-  clearSessionCookies(res);
-  res.json({ message: 'Logout realizado com sucesso' });
-});
-router.post('/refresh', refreshHandler);
-router.post('/refresh-token', refreshHandler);
->>>>>>> origin/codex/resolve-merge-conflicts-in-auth-service
 router.get('/profile', authenticateToken, profileHandler);
 router.get('/me', authenticateToken, profileHandler);
 router.put('/profile', authenticateToken, validateRequest(updateProfileSchema), updateProfileHandler);
