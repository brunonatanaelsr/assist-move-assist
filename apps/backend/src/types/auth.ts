--- conflicted
+++ resolved
@@ -82,15 +82,11 @@
 
 export interface AuthResponse {
   token: string;
-<<<<<<< HEAD
   refreshToken: string;
-=======
-  refreshToken?: string;
->>>>>>> ed220293
   user: AuthenticatedSessionUser;
 }
 
-export interface RefreshSessionResponse extends AuthResponse {
+export interface RefreshSessionResponse extends Omit<AuthResponse, 'refreshToken'> {
   token: string;
   refreshToken?: string;
 }