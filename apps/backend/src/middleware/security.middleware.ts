--- conflicted
+++ resolved
@@ -1,5 +1,4 @@
 import type { Express, RequestHandler } from 'express';
-<<<<<<< HEAD
 import express from 'express';
 import helmet from 'helmet';
 import cors, { type CorsOptions } from 'cors';
@@ -139,29 +138,3 @@
 };
 
 export default applySecurityMiddleware;
-=======
-import mongoSanitize from 'express-mongo-sanitize';
-import hpp from 'hpp';
-
-const xssClean: () => RequestHandler = require('xss-clean');
-
-export const mongoSanitizeMiddleware: RequestHandler = mongoSanitize();
-export const xssCleanMiddleware: RequestHandler = xssClean();
-export const hppMiddleware: RequestHandler = hpp();
-
-export const securityMiddlewares: RequestHandler[] = [
-  mongoSanitizeMiddleware,
-  xssCleanMiddleware,
-  hppMiddleware,
-];
-
-export const applySecurityMiddlewares = (app: Express): Express => {
-  securityMiddlewares.forEach((middleware) => {
-    app.use(middleware);
-  });
-
-  return app;
-};
-
-export default securityMiddlewares;
->>>>>>> 2f1c77a4
