import type { Express } from 'express';
import express from 'express';
import cors from 'cors';
import helmet from 'helmet';
import compression from 'compression';
import morgan from 'morgan';
import rateLimit from 'express-rate-limit';
import { createServer } from 'http';

import apiRoutes from './routes/api';
// WebSocket opcional em runtime
let webSocketServer: any = null;
import feedRoutes from './routes/feed.routes';
import { errorHandler } from './middleware/errorHandler';
import { logger } from './services/logger';
import { pool } from './config/database';
import { env } from './config/env';
<<<<<<< HEAD
import { applySecurityMiddlewares } from './middleware/security.middleware';
=======
import { csrfMiddleware } from './middleware/csrf';
>>>>>>> 7a5ff7f3

const app: Express = express();
const server = createServer(app);

if (env.ENABLE_WS) {
  try {

    const { WebSocketServer } = require('./websocket/server');
    webSocketServer = new WebSocketServer(server, pool);
  } catch (err) {
    logger.warn('WebSocket não inicializado: módulo indisponível');
  }
}

// Middleware de segurança
app.use(helmet());
app.use(compression());

// CORS
const isProduction = env.NODE_ENV === 'production';
const parsedCorsOrigins = env.CORS_ORIGIN
  ?.split(',')
  .map((origin) => origin.trim())
  .filter((origin) => origin.length > 0);

if (isProduction && (!parsedCorsOrigins || parsedCorsOrigins.length === 0)) {
  throw new Error('CORS_ORIGIN deve ser definido em produção e conter pelo menos uma origem.');
}

const corsOriginOption = (() => {
  if (parsedCorsOrigins && parsedCorsOrigins.length > 0) {
    return parsedCorsOrigins.length === 1 && parsedCorsOrigins[0] === '*' ? true : parsedCorsOrigins;
  }

  return true;
})();

const corsOptions = {
  origin: corsOriginOption,
  credentials: true,
  methods: ['GET', 'POST', 'PUT', 'DELETE', 'OPTIONS'],
  allowedHeaders: ['Content-Type', 'Authorization', 'X-CSRF-Token'],
};
app.use(cors(corsOptions));

// Rate limiting
const limiter = rateLimit({
  windowMs: 15 * 60 * 1000, // 15 minutos
  max: 100, // máximo 100 requests por IP
  message: 'Muitas tentativas, tente novamente em 15 minutos.',
});

const rateLimitDisabled = env.RATE_LIMIT_DISABLE;

if (!rateLimitDisabled) {
  app.use('/api/', limiter);
} else {
  logger.info('Rate limiting desativado via RATE_LIMIT_DISABLE');
}

// Logging
app.use(morgan('combined', { stream: { write: (message) => logger.info(message.trim()) } }));

// Body parsing
app.use(express.json({ limit: '10mb' }));
app.use(express.urlencoded({ extended: true, limit: '10mb' }));

<<<<<<< HEAD
applySecurityMiddlewares(app);
=======
// CSRF protection
app.use(csrfMiddleware);
>>>>>>> 7a5ff7f3

// Removido: exposição direta de uploads
// Os arquivos agora são servidos por rotas autenticadas (ex.: /api/feed/images/:filename)

// Health check
app.get('/health', (req, res) => {
  res.status(200).json({
    status: 'OK',
    timestamp: new Date().toISOString(),
    environment: env.NODE_ENV
  });
});

app.get('/api/csrf-token', (req, res) => {
  res.status(200).json({ csrfToken: res.locals.csrfToken });
});

// Rotas
app.use('/api', apiRoutes);
app.use('/api/feed', feedRoutes);

// Documentação OpenAPI/Swagger (apenas em desenvolvimento)
if (env.NODE_ENV === 'development') {
  const { docsRouter } = require('./openapi/docs');
  app.use('/api/docs', docsRouter);
}

// Error handling
app.use(errorHandler);

// 404 handler
app.use('*', (req, res) => {
  res.status(404).json({ error: 'Endpoint não encontrado' });
});

const PORT = env.PORT || 3000;

// Trata erro de porta em uso com mensagem amigável
server.on('error', (err: any) => {
  if (err && err.code === 'EADDRINUSE') {
    logger.error(`A porta ${PORT} já está em uso. Feche o processo que está usando a porta ou defina outra porta com PORT=xxxx.`);
  } else {
    logger.error('Erro ao iniciar o servidor:', err);
  }
  process.exit(1);
});

server.listen(PORT, () => {
  logger.info(`🚀 Servidor rodando na porta ${PORT}`);
  logger.info(`📊 Health check: http://localhost:${PORT}/health`);
  logger.info(`🌐 API base: http://localhost:${PORT}/api`);
  if (env.NODE_ENV === 'development') {
    logger.info(`📚 API Docs: http://localhost:${PORT}/api/docs`);
  }
});

// Graceful shutdown
process.on('SIGTERM', () => {
  logger.info('Recebido SIGTERM, fechando servidor...');
  if (webSocketServer?.stop) {
    webSocketServer.stop();
  }
  server.close(() => {
    logger.info('Servidor fechado.');
    process.exit(0);
  });
});

export { app };
export default app;<|MERGE_RESOLUTION|>--- conflicted
+++ resolved
@@ -15,11 +15,7 @@
 import { logger } from './services/logger';
 import { pool } from './config/database';
 import { env } from './config/env';
-<<<<<<< HEAD
 import { applySecurityMiddlewares } from './middleware/security.middleware';
-=======
-import { csrfMiddleware } from './middleware/csrf';
->>>>>>> 7a5ff7f3
 
 const app: Express = express();
 const server = createServer(app);
@@ -87,12 +83,7 @@
 app.use(express.json({ limit: '10mb' }));
 app.use(express.urlencoded({ extended: true, limit: '10mb' }));
 
-<<<<<<< HEAD
 applySecurityMiddlewares(app);
-=======
-// CSRF protection
-app.use(csrfMiddleware);
->>>>>>> 7a5ff7f3
 
 // Removido: exposição direta de uploads
 // Os arquivos agora são servidos por rotas autenticadas (ex.: /api/feed/images/:filename)
