import type { Express } from 'express';
import express from 'express';
<<<<<<< HEAD
import compression from 'compression';
=======
>>>>>>> a8e141b9
import morgan from 'morgan';
import { createServer } from 'http';
import cookieParser from 'cookie-parser';

import apiRoutes from './routes/api';
// WebSocket opcional em runtime
let webSocketServer: any = null;
import feedRoutes from './routes/feed.routes';
import { errorHandler } from './middleware/errorHandler';
import { logger } from './services/logger';
import { pool } from './config/database';
import { env } from './config/env';
<<<<<<< HEAD
import { setupSecurity } from './config/security';
=======
import { applySecurityMiddleware } from './middleware/security.middleware';
>>>>>>> a8e141b9

const app: Express = express();
const server = createServer(app);

if (env.ENABLE_WS) {
  try {

    const { WebSocketServer } = require('./websocket/server');
    webSocketServer = new WebSocketServer(server, pool);
  } catch (err) {
    logger.warn('WebSocket não inicializado: módulo indisponível');
  }
}

<<<<<<< HEAD
// Body parsing
app.use(express.json({ limit: '10mb' }));
app.use(express.urlencoded({ extended: true, limit: '10mb' }));

// Middleware de segurança base (helmet, cors, rate-limit, sanitização, etc.)
setupSecurity(app);

// Compressão de respostas
app.use(compression());
=======
// Middleware de segurança e sanitização
applySecurityMiddleware(app);
>>>>>>> a8e141b9

// Logging
app.use(morgan('combined', { stream: { write: (message) => logger.info(message.trim()) } }));

<<<<<<< HEAD
=======

>>>>>>> a8e141b9
// Removido: exposição direta de uploads
// Os arquivos agora são servidos por rotas autenticadas (ex.: /api/feed/images/:filename)

// Health check
app.get('/health', (req, res) => {
  res.status(200).json({
    status: 'OK',
    timestamp: new Date().toISOString(),
    environment: env.NODE_ENV
  });
});

app.get('/api/csrf-token', (req, res) => {
  res.status(200).json({ csrfToken: res.locals.csrfToken });
});

// Rotas
app.use('/api', apiRoutes);
app.use('/api/feed', feedRoutes);

// Documentação OpenAPI/Swagger (apenas em desenvolvimento)
if (env.NODE_ENV === 'development') {
  const { docsRouter } = require('./openapi/docs');
  app.use('/api/docs', docsRouter);
}

// Error handling
app.use(errorHandler);

// 404 handler
app.use('*', (req, res) => {
  res.status(404).json({ error: 'Endpoint não encontrado' });
});

const PORT = env.PORT || 3000;

// Trata erro de porta em uso com mensagem amigável
server.on('error', (err: any) => {
  if (err && err.code === 'EADDRINUSE') {
    logger.error(`A porta ${PORT} já está em uso. Feche o processo que está usando a porta ou defina outra porta com PORT=xxxx.`);
  } else {
    logger.error('Erro ao iniciar o servidor:', err);
  }
  process.exit(1);
});

server.listen(PORT, () => {
  logger.info(`🚀 Servidor rodando na porta ${PORT}`);
  logger.info(`📊 Health check: http://localhost:${PORT}/health`);
  logger.info(`🌐 API base: http://localhost:${PORT}/api`);
  if (env.NODE_ENV === 'development') {
    logger.info(`📚 API Docs: http://localhost:${PORT}/api/docs`);
  }
});

// Graceful shutdown
process.on('SIGTERM', () => {
  logger.info('Recebido SIGTERM, fechando servidor...');
  if (webSocketServer?.stop) {
    webSocketServer.stop();
  }
  server.close(() => {
    logger.info('Servidor fechado.');
    process.exit(0);
  });
});

export { app };
export default app;<|MERGE_RESOLUTION|>--- conflicted
+++ resolved
@@ -1,9 +1,5 @@
 import type { Express } from 'express';
 import express from 'express';
-<<<<<<< HEAD
-import compression from 'compression';
-=======
->>>>>>> a8e141b9
 import morgan from 'morgan';
 import { createServer } from 'http';
 import cookieParser from 'cookie-parser';
@@ -16,11 +12,7 @@
 import { logger } from './services/logger';
 import { pool } from './config/database';
 import { env } from './config/env';
-<<<<<<< HEAD
-import { setupSecurity } from './config/security';
-=======
 import { applySecurityMiddleware } from './middleware/security.middleware';
->>>>>>> a8e141b9
 
 const app: Express = express();
 const server = createServer(app);
@@ -35,28 +27,12 @@
   }
 }
 
-<<<<<<< HEAD
-// Body parsing
-app.use(express.json({ limit: '10mb' }));
-app.use(express.urlencoded({ extended: true, limit: '10mb' }));
-
-// Middleware de segurança base (helmet, cors, rate-limit, sanitização, etc.)
-setupSecurity(app);
-
-// Compressão de respostas
-app.use(compression());
-=======
 // Middleware de segurança e sanitização
 applySecurityMiddleware(app);
->>>>>>> a8e141b9
 
 // Logging
 app.use(morgan('combined', { stream: { write: (message) => logger.info(message.trim()) } }));
 
-<<<<<<< HEAD
-=======
-
->>>>>>> a8e141b9
 // Removido: exposição direta de uploads
 // Os arquivos agora são servidos por rotas autenticadas (ex.: /api/feed/images/:filename)
 
