import type { Express } from 'express';
import express from 'express';
import cors from 'cors';
import helmet from 'helmet';
import compression from 'compression';
import morgan from 'morgan';
import rateLimit from 'express-rate-limit';
import { createServer } from 'http';
import cookieParser from 'cookie-parser';

import apiRoutes from './routes/api';
// WebSocket opcional em runtime
let webSocketServer: any = null;
import feedRoutes from './routes/feed.routes';
import { errorHandler } from './middleware/errorHandler';
import { logger } from './services/logger';
import { pool } from './config/database';
import { env } from './config/env';
<<<<<<< HEAD
import { csrfMiddleware } from './middleware/csrf';
=======
import { applySecurityMiddlewares } from './middleware/security.middleware';
>>>>>>> 86b46065

const app: Express = express();
const server = createServer(app);

if (env.ENABLE_WS) {
  try {

    const { WebSocketServer } = require('./websocket/server');
    webSocketServer = new WebSocketServer(server, pool);
  } catch (err) {
    logger.warn('WebSocket não inicializado: módulo indisponível');
  }
}

// Middleware de segurança
app.use(helmet());
app.use(compression());

// CORS
const isProduction = env.NODE_ENV === 'production';
const parsedCorsOrigins = env.CORS_ORIGIN
  ?.split(',')
  .map((origin) => origin.trim())
  .filter((origin) => origin.length > 0);

if (isProduction && (!parsedCorsOrigins || parsedCorsOrigins.length === 0)) {
  throw new Error('CORS_ORIGIN deve ser definido em produção e conter pelo menos uma origem.');
}

const corsOriginOption = (() => {
  if (parsedCorsOrigins && parsedCorsOrigins.length > 0) {
    return parsedCorsOrigins.length === 1 && parsedCorsOrigins[0] === '*' ? true : parsedCorsOrigins;
  }

  return true;
})();

const corsOptions = {
  origin: corsOriginOption,
  credentials: true,
  methods: ['GET', 'POST', 'PUT', 'DELETE', 'OPTIONS'],
  allowedHeaders: ['Content-Type', 'Authorization', 'X-CSRF-Token'],
};
app.use(cors(corsOptions));

// Rate limiting
const limiter = rateLimit({
  windowMs: 15 * 60 * 1000, // 15 minutos
  max: 100, // máximo 100 requests por IP
  message: 'Muitas tentativas, tente novamente em 15 minutos.',
});

const rateLimitDisabled = env.RATE_LIMIT_DISABLE;

if (!rateLimitDisabled) {
  app.use('/api/', limiter);
} else {
  logger.info('Rate limiting desativado via RATE_LIMIT_DISABLE');
}

// Logging
app.use(morgan('combined', { stream: { write: (message) => logger.info(message.trim()) } }));

// Body parsing
app.use(cookieParser());
app.use(express.json({ limit: '10mb' }));
app.use(express.urlencoded({ extended: true, limit: '10mb' }));

<<<<<<< HEAD
// CSRF protection (disabled only during automated tests)
if (env.NODE_ENV !== 'test') {
  app.use(csrfMiddleware);
} else {
  logger.info('CSRF middleware desativado no ambiente de teste');
}
=======
applySecurityMiddlewares(app);
>>>>>>> 86b46065

// Removido: exposição direta de uploads
// Os arquivos agora são servidos por rotas autenticadas (ex.: /api/feed/images/:filename)

// Health check
app.get('/health', (req, res) => {
  res.status(200).json({
    status: 'OK',
    timestamp: new Date().toISOString(),
    environment: env.NODE_ENV
  });
});

app.get('/api/csrf-token', (req, res) => {
  res.status(200).json({ csrfToken: res.locals.csrfToken });
});

// Rotas
app.use('/api', apiRoutes);
app.use('/api/feed', feedRoutes);

// Documentação OpenAPI/Swagger (apenas em desenvolvimento)
if (env.NODE_ENV === 'development') {
  const { docsRouter } = require('./openapi/docs');
  app.use('/api/docs', docsRouter);
}

// Error handling
app.use(errorHandler);

// 404 handler
app.use('*', (req, res) => {
  res.status(404).json({ error: 'Endpoint não encontrado' });
});

const PORT = env.PORT || 3000;

// Trata erro de porta em uso com mensagem amigável
server.on('error', (err: any) => {
  if (err && err.code === 'EADDRINUSE') {
    logger.error(`A porta ${PORT} já está em uso. Feche o processo que está usando a porta ou defina outra porta com PORT=xxxx.`);
  } else {
    logger.error('Erro ao iniciar o servidor:', err);
  }
  process.exit(1);
});

server.listen(PORT, () => {
  logger.info(`🚀 Servidor rodando na porta ${PORT}`);
  logger.info(`📊 Health check: http://localhost:${PORT}/health`);
  logger.info(`🌐 API base: http://localhost:${PORT}/api`);
  if (env.NODE_ENV === 'development') {
    logger.info(`📚 API Docs: http://localhost:${PORT}/api/docs`);
  }
});

// Graceful shutdown
process.on('SIGTERM', () => {
  logger.info('Recebido SIGTERM, fechando servidor...');
  if (webSocketServer?.stop) {
    webSocketServer.stop();
  }
  server.close(() => {
    logger.info('Servidor fechado.');
    process.exit(0);
  });
});

export { app };
export default app;<|MERGE_RESOLUTION|>--- conflicted
+++ resolved
@@ -16,11 +16,7 @@
 import { logger } from './services/logger';
 import { pool } from './config/database';
 import { env } from './config/env';
-<<<<<<< HEAD
-import { csrfMiddleware } from './middleware/csrf';
-=======
 import { applySecurityMiddlewares } from './middleware/security.middleware';
->>>>>>> 86b46065
 
 const app: Express = express();
 const server = createServer(app);
@@ -89,16 +85,7 @@
 app.use(express.json({ limit: '10mb' }));
 app.use(express.urlencoded({ extended: true, limit: '10mb' }));
 
-<<<<<<< HEAD
-// CSRF protection (disabled only during automated tests)
-if (env.NODE_ENV !== 'test') {
-  app.use(csrfMiddleware);
-} else {
-  logger.info('CSRF middleware desativado no ambiente de teste');
-}
-=======
 applySecurityMiddlewares(app);
->>>>>>> 86b46065
 
 // Removido: exposição direta de uploads
 // Os arquivos agora são servidos por rotas autenticadas (ex.: /api/feed/images/:filename)
