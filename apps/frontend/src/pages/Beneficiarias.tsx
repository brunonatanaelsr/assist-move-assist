<<<<<<< HEAD
import { useEffect, useMemo, useState } from "react";
=======
import { useMemo, useState } from "react";
>>>>>>> d3e0267a
import { useNavigate } from "react-router-dom";
import { Search, Plus, Filter, MoreHorizontal, Edit, Eye, FileText } from "lucide-react";
import { Button } from "@/components/ui/button";
import { Input } from "@/components/ui/input";
import { Card, CardContent, CardHeader, CardTitle } from "@/components/ui/card";
import { Badge } from "@/components/ui/badge";
import {
  Table,
  TableBody,
  TableCell,
  TableHead,
  TableHeader,
  TableRow,
} from "@/components/ui/table";
import {
  DropdownMenu,
  DropdownMenuContent,
  DropdownMenuItem,
  DropdownMenuTrigger,
} from "@/components/ui/dropdown-menu";
import { Avatar, AvatarFallback } from "@/components/ui/avatar";
import { ListSkeleton } from "@/components/ui/list-skeleton";
import { EmptyState } from "@/components/ui/empty-state";
import { Alert, AlertDescription, AlertTitle } from "@/components/ui/alert";
import usePersistedFilters from "@/hooks/usePersistedFilters";
<<<<<<< HEAD
import { useBeneficiarias } from "@/hooks/useBeneficiarias";
import type { Beneficiaria } from "@/types/shared";
import {
  buildBeneficiariasStats,
  deriveBeneficiariaStatus,
  filterBeneficiarias,
=======
import { Alert, AlertDescription, AlertTitle } from "@/components/ui/alert";
import { useBeneficiarias, useBeneficiaria } from "@/hooks/useBeneficiarias";
import {
  buildBeneficiariasStats,
  deriveBeneficiariaStatus,
>>>>>>> d3e0267a
  formatBeneficiariaDate,
  formatCpf,
  generatePaedi,
  getBeneficiariaBadgeVariant,
  getBeneficiariaInitials,
  normalizeBeneficiariaSearch,
  toStatusFilterValue,
} from "@/utils/beneficiarias";
<<<<<<< HEAD

const ITEMS_PER_PAGE = 10;
const STATUS_OPTIONS = ["Todas", "Ativa", "Aguardando", "Inativa", "Desistente"] as const;

type StatusOption = (typeof STATUS_OPTIONS)[number];

type QueryFilters = {
  search?: string;
  status?: Beneficiaria['status'];
  page: number;
  limit: number;
};
=======
import type { Beneficiaria } from "@/types/shared";

const ITEMS_PER_PAGE = 10;
>>>>>>> d3e0267a

export default function Beneficiarias() {
  const navigate = useNavigate();
  const [showFilters, setShowFilters] = useState(false);
  const { state: filterState, set: setFilters } = usePersistedFilters({
    key: "beneficiarias:filters",
    initial: { search: "", status: "Todas", programa: "Todos", page: 1 },
  });
<<<<<<< HEAD

  const searchTerm = (filterState.search as string) ?? "";
  const selectedStatus = ((filterState.status as StatusOption) ?? "Todas") as StatusOption;
  const programaFilter = (filterState.programa as string) ?? "Todos";
  const currentPage = Number(filterState.page || 1);

  const { hasSearch } = useMemo(() => normalizeBeneficiariaSearch(searchTerm), [searchTerm]);

  const queryFilters = useMemo<QueryFilters>(
    () => ({
      search: searchTerm.trim() ? searchTerm.trim() : undefined,
      status: toStatusFilterValue(selectedStatus) ?? undefined,
      page: Math.max(currentPage, 1),
      limit: ITEMS_PER_PAGE,
    }),
    [currentPage, searchTerm, selectedStatus]
  );

  const beneficiariasQuery = useBeneficiarias(queryFilters);
  const beneficiariasResponse = beneficiariasQuery.data;
  const beneficiariasPayload = beneficiariasResponse?.data;
  const beneficiarias: Beneficiaria[] = useMemo(
    () => (beneficiariasPayload?.items ?? []) as Beneficiaria[],
    [beneficiariasPayload]
  );
  const pagination = beneficiariasPayload?.pagination;

  const filteredBeneficiarias = useMemo(
    () =>
      filterBeneficiarias(beneficiarias, {
        search: searchTerm,
        status: selectedStatus,
        programa: programaFilter,
      }),
    [beneficiarias, programaFilter, searchTerm, selectedStatus]
  );

  const manualTotalPages = Math.max(1, Math.ceil(filteredBeneficiarias.length / ITEMS_PER_PAGE));
  const manualSafePage = Math.min(Math.max(currentPage, 1), manualTotalPages);
  const manualStartIndex = (manualSafePage - 1) * ITEMS_PER_PAGE;
  const manualEndIndex = manualStartIndex + ITEMS_PER_PAGE;

  const limit = pagination?.limit ?? ITEMS_PER_PAGE;
  const serverPage = pagination?.page ?? queryFilters.page;
  const totalItems = pagination?.total ?? filteredBeneficiarias.length;
  const totalPages = pagination?.totalPages ?? Math.max(1, Math.ceil(totalItems / limit));
  const effectiveServerPage = Math.min(Math.max(serverPage, 1), totalPages);
  const displayPage = pagination ? effectiveServerPage : manualSafePage;
  const startIndex = pagination ? (effectiveServerPage - 1) * limit : manualStartIndex;
  const paginatedBeneficiarias = pagination
    ? filteredBeneficiarias
    : filteredBeneficiarias.slice(manualStartIndex, manualEndIndex);
  const showingFrom = paginatedBeneficiarias.length === 0 ? 0 : startIndex + 1;
  const showingTo = paginatedBeneficiarias.length === 0 ? 0 : startIndex + paginatedBeneficiarias.length;
  const disablePrev = displayPage <= 1;
  const disableNext = displayPage >= totalPages;
  const shouldShowPagination = totalPages > 1;

  const stats = useMemo(() => buildBeneficiariasStats(beneficiarias), [beneficiarias]);
  const showLoading = beneficiariasQuery.isLoading || beneficiariasQuery.isFetching;
  const backendErrorMessage =
    beneficiariasResponse && beneficiariasResponse.success === false
      ? beneficiariasResponse.message
      : undefined;
  const queryError = beneficiariasQuery.isError
    ? (beneficiariasQuery.error as Error | undefined)
    : backendErrorMessage
    ? new Error(backendErrorMessage)
    : undefined;

  const activeFilterCount =
    (selectedStatus !== "Todas" ? 1 : 0) +
    (programaFilter !== "Todos" ? 1 : 0) +
    (hasSearch ? 1 : 0);

  useEffect(() => {
    if (currentPage !== 1) {
      setFilters({ page: 1 });
    }
  }, [searchTerm, selectedStatus, programaFilter, currentPage, setFilters]);

  useEffect(() => {
    if (!pagination && currentPage !== manualSafePage) {
      setFilters({ page: manualSafePage });
    }
  }, [currentPage, manualSafePage, pagination, setFilters]);

  const goToPage = (page: number) => {
    const safePage = Math.min(Math.max(page, 1), totalPages);
    setFilters({ page: safePage });
  };
=======

  const searchTerm = (filterState.search as string) ?? '';
  const selectedStatus = (filterState.status as string) ?? 'Todas';
  const programaFilter = (filterState.programa as string) ?? 'Todos';
  const currentPage = Number(filterState.page || 1);
  const trimmedSearch = searchTerm.trim();

  const statusFilter = useMemo(() => toStatusFilterValue(selectedStatus), [selectedStatus]);

  const queryParams = useMemo(
    () => ({
      page: currentPage,
      limit: ITEMS_PER_PAGE,
      search: trimmedSearch || undefined,
      status: statusFilter,
    }),
    [currentPage, trimmedSearch, statusFilter]
  );

  const beneficiariasQuery = useBeneficiarias(queryParams);
  const beneficiariasResponse = beneficiariasQuery.data;

  const beneficiarias: Beneficiaria[] = useMemo(() => {
    if (!beneficiariasResponse) return [];
    const data = beneficiariasResponse.data;
    return Array.isArray(data) ? data : [];
  }, [beneficiariasResponse]);

  const firstBeneficiariaId = beneficiarias.length > 0 ? String(beneficiarias[0].id) : '';
  useBeneficiaria(firstBeneficiariaId);

  const stats = useMemo(() => buildBeneficiariasStats(beneficiarias), [beneficiarias]);

  const pagination = beneficiariasResponse?.pagination;
  const limit = pagination?.limit ?? ITEMS_PER_PAGE;
  const apiPage = pagination?.page ?? currentPage;
  const totalItems = pagination?.total ?? beneficiarias.length;
  const computedTotalPages = limit > 0 ? Math.max(1, Math.ceil(totalItems / limit)) : 1;
  const totalPages = pagination?.totalPages ?? computedTotalPages;
  const safePage = Math.min(Math.max(apiPage, 1), Math.max(totalPages, 1));
  const showingFrom = beneficiarias.length === 0 ? 0 : (safePage - 1) * limit + 1;
  const showingTo = beneficiarias.length === 0 ? 0 : showingFrom + beneficiarias.length - 1;

  const displayStats = useMemo(
    () => ({
      ...stats,
      total: totalItems,
    }),
    [stats, totalItems]
  );

  const { hasSearch } = useMemo(() => normalizeBeneficiariaSearch(searchTerm), [searchTerm]);
  const showLoading = beneficiariasQuery.isLoading || beneficiariasQuery.isFetching;
  const backendErrorMessage =
    beneficiariasResponse && beneficiariasResponse.success === false ? beneficiariasResponse.message : undefined;
  const queryError = beneficiariasQuery.isError
    ? (beneficiariasQuery.error as Error | undefined)
    : backendErrorMessage
    ? new Error(backendErrorMessage)
    : undefined;
  const activeFilterCount =
    (selectedStatus !== 'Todas' ? 1 : 0) + (programaFilter !== 'Todos' ? 1 : 0) + (hasSearch ? 1 : 0);
  const showEmptyState = !showLoading && !queryError && beneficiarias.length === 0;
>>>>>>> d3e0267a

  return (
    <div className="space-y-6">
      {/* Header */}
      <div className="flex flex-col gap-4 md:flex-row md:items-center md:justify-between">
        <div>
          <h1 className="text-3xl font-bold text-foreground">Beneficiárias</h1>
          <p className="text-muted-foreground">
            Gerencie o cadastro das beneficiárias do instituto
          </p>
        </div>
        <Button className="w-fit" size="lg" onClick={() => navigate('/beneficiarias/nova')} data-testid="cadastrar-beneficiaria">
          <Plus className="h-4 w-4 mr-2" />
          Nova Beneficiária
        </Button>
      </div>

      {/* Stats */}
      <div className="grid gap-4 md:grid-cols-4">
        <Card className="shadow-soft">
          <CardContent className="p-4">
<<<<<<< HEAD
            <div className="text-2xl font-bold text-primary">{showLoading ? "..." : stats.total}</div>
=======
            <div className="text-2xl font-bold text-primary">{showLoading ? "..." : displayStats.total}</div>
>>>>>>> d3e0267a
            <p className="text-sm text-muted-foreground">Total de Beneficiárias</p>
          </CardContent>
        </Card>
        <Card className="shadow-soft">
          <CardContent className="p-4">
<<<<<<< HEAD
            <div className="text-2xl font-bold text-success">{showLoading ? "..." : stats.ativas}</div>
=======
            <div className="text-2xl font-bold text-success">{showLoading ? "..." : displayStats.ativas}</div>
>>>>>>> d3e0267a
            <p className="text-sm text-muted-foreground">Ativas</p>
          </CardContent>
        </Card>
        <Card className="shadow-soft">
          <CardContent className="p-4">
<<<<<<< HEAD
            <div className="text-2xl font-bold text-warning">{showLoading ? "..." : stats.aguardando}</div>
=======
            <div className="text-2xl font-bold text-warning">{showLoading ? "..." : displayStats.aguardando}</div>
>>>>>>> d3e0267a
            <p className="text-sm text-muted-foreground">Aguardando</p>
          </CardContent>
        </Card>
        <Card className="shadow-soft">
          <CardContent className="p-4">
<<<<<<< HEAD
            <div className="text-2xl font-bold text-muted-foreground">{showLoading ? "..." : stats.inativas}</div>
=======
            <div className="text-2xl font-bold text-muted-foreground">{showLoading ? "..." : displayStats.inativas}</div>
>>>>>>> d3e0267a
            <p className="text-sm text-muted-foreground">Inativas</p>
          </CardContent>
        </Card>
      </div>

      {/* Filters */}
      <Card className="shadow-soft">
        <CardHeader>
          <CardTitle>Lista de Beneficiárias</CardTitle>
        </CardHeader>
        <CardContent>
          {queryError && (
            <Alert variant="destructive" className="mb-4" data-testid="beneficiarias-error">
              <AlertTitle>Não foi possível carregar as beneficiárias</AlertTitle>
              <AlertDescription>
<<<<<<< HEAD
                {queryError.message || "Ocorreu um erro ao carregar os dados. Tente novamente."}
=======
                {queryError.message || 'Ocorreu um erro ao carregar os dados. Tente novamente.'}
>>>>>>> d3e0267a
              </AlertDescription>
            </Alert>
          )}
          <div className="flex flex-col gap-4 md:flex-row md:items-center md:justify-between mb-6">
            <div className="flex flex-1 items-center gap-2">
              <div className="relative flex-1 max-w-sm">
                <Search className="absolute left-3 top-1/2 transform -translate-y-1/2 h-4 w-4 text-muted-foreground" />
                <Input
                  placeholder="Buscar por nome, CPF ou PAEDI..."
                  value={searchTerm}
                  onChange={(e) => setFilters({ search: e.target.value, page: 1 })}
                  className="pl-10"
                  data-testid="search-input"
                />
              </div>
              <div className="relative">
                <Button
                  variant="outline"
                  size="icon"
                  onClick={() => setShowFilters(!showFilters)}
                >
                  <Filter className="h-4 w-4" />
                </Button>
                {activeFilterCount > 0 ? (
                  <span
                    aria-label="Quantidade de filtros ativos"
                    className="absolute -top-1 -right-1 h-5 min-w-[20px] px-1 rounded-full bg-primary text-primary-foreground text-xs flex items-center justify-center"
                  >
                    {activeFilterCount}
                  </span>
                ) : null}
              </div>
<<<<<<< HEAD
              <Button
                variant="default"
                onClick={() => setFilters({ search: searchTerm, page: 1 })}
                data-testid="search-button"
              >
=======
                <Button
                  variant="default"
                  onClick={() => setFilters({ search: trimmedSearch, page: 1 })}
                  data-testid="search-button"
                >
>>>>>>> d3e0267a
                Buscar
              </Button>
            </div>
          </div>

          {/* Filters Panel */}
          {showFilters && (
            <Card className="mb-6">
              <CardHeader>
                <CardTitle>Filtros</CardTitle>
              </CardHeader>
              <CardContent>
                <div className="grid grid-cols-1 md:grid-cols-3 gap-4">
                  <div>
                    <label className="text-sm font-medium mb-2 block">Status</label>
                    <select
                      value={selectedStatus}
                      onChange={(e) => setFilters({ status: e.target.value, page: 1 })}
                      className="w-full p-2 border rounded-md"
                    >
                      {STATUS_OPTIONS.map((option) => (
                        <option key={option} value={option}>
                          {option}
                        </option>
                      ))}
                    </select>
                  </div>
                  <div>
                    <label className="text-sm font-medium mb-2 block">Programa/Serviço</label>
                    <select
                      value={programaFilter}
                      onChange={(e) => setFilters({ programa: e.target.value, page: 1 })}
                      className="w-full p-2 border rounded-md"
                    >
                      <option value="Todos">Todos</option>
                      <option value="Assistência Social">Assistência Social</option>
                      <option value="Educação Profissional">Educação Profissional</option>
                      <option value="Capacitação Técnica">Capacitação Técnica</option>
                    </select>
                  </div>
                  <div className="flex items-end">
                    <Button
                      variant="outline"
                      onClick={() => {
                        setFilters({ status: "Todas", programa: "Todos", search: "", page: 1 });
                      }}
                    >
                      Limpar Filtros
                    </Button>
                  </div>
                </div>
              </CardContent>
            </Card>
          )}

          {/* Table */}
          <div className="rounded-md border border-border overflow-hidden" data-testid="beneficiaria-lista">
            <Table>
              <TableHeader>
                <TableRow className="bg-muted/50">
                  <TableHead>Beneficiária</TableHead>
                  <TableHead>CPF</TableHead>
                  <TableHead>PAEDI</TableHead>
                  <TableHead>Programa</TableHead>
                  <TableHead>Status</TableHead>
                  <TableHead>Data de Início</TableHead>
                  <TableHead className="w-[50px]"></TableHead>
                </TableRow>
              </TableHeader>
              <TableBody>
                {showLoading ? (
                  <TableRow>
                    <TableCell colSpan={7} className="py-4">
                      <ListSkeleton rows={limit} columns={6} />
                    </TableCell>
                  </TableRow>
<<<<<<< HEAD
                ) : paginatedBeneficiarias.length === 0 ? (
                  <TableRow>
                    <TableCell colSpan={7} className="py-8">
                      <EmptyState
                        title={searchTerm ? "Nenhuma beneficiária encontrada" : "Nenhuma beneficiária cadastrada"}
                        description={
                          searchTerm
                            ? "Ajuste sua busca ou filtros e tente novamente."
                            : "Comece cadastrando a primeira beneficiária."
                        }
                        actionLabel={!searchTerm ? "Cadastrar beneficiária" : undefined}
                        onAction={!searchTerm ? () => navigate('/beneficiarias/nova') : undefined}
=======
                ) : showEmptyState ? (
                  <TableRow>
                    <TableCell colSpan={7} className="py-8">
                      <EmptyState
                        title={hasSearch ? 'Nenhuma beneficiária encontrada' : 'Nenhuma beneficiária cadastrada'}
                        description={
                          hasSearch
                            ? 'Ajuste sua busca ou filtros e tente novamente.'
                            : 'Comece cadastrando a primeira beneficiária.'
                        }
                        actionLabel={!hasSearch ? 'Cadastrar beneficiária' : undefined}
                        onAction={!hasSearch ? () => navigate('/beneficiarias/nova') : undefined}
>>>>>>> d3e0267a
                      />
                    </TableCell>
                  </TableRow>
                ) : (
<<<<<<< HEAD
                  paginatedBeneficiarias.map((beneficiaria) => {
                    const statusDisplay = deriveBeneficiariaStatus(beneficiaria);
=======
                  beneficiarias.map((beneficiaria) => {
                    const statusDisplay = deriveBeneficiariaStatus(beneficiaria);
                    const badgeVariant = getBeneficiariaBadgeVariant(statusDisplay);
                    const telefone = beneficiaria.telefone || beneficiaria.telefone_secundario || '';

>>>>>>> d3e0267a
                    return (
                      <TableRow key={beneficiaria.id} className="hover:bg-muted/30" data-testid="beneficiaria-item">
                        <TableCell>
                          <div className="flex items-center gap-3">
                            <Avatar className="h-8 w-8">
                              <AvatarFallback className="bg-primary text-primary-foreground text-xs">
                                {getBeneficiariaInitials(beneficiaria.nome_completo)}
                              </AvatarFallback>
                            </Avatar>
                            <div>
                              <div className="font-medium text-foreground">{beneficiaria.nome_completo}</div>
<<<<<<< HEAD
                              <div className="text-sm text-muted-foreground">{beneficiaria.telefone}</div>
=======
                              <div className="text-sm text-muted-foreground">{telefone}</div>
>>>>>>> d3e0267a
                            </div>
                          </div>
                        </TableCell>
                        <TableCell className="font-mono text-sm">{formatCpf(beneficiaria.cpf)}</TableCell>
                        <TableCell className="font-mono text-sm font-medium text-primary">
                          {generatePaedi(beneficiaria)}
                        </TableCell>
<<<<<<< HEAD
                        <TableCell>{beneficiaria.status || "Não definido"}</TableCell>
                        <TableCell>
                          <Badge variant={getBeneficiariaBadgeVariant(statusDisplay)}>
                            {statusDisplay}
                          </Badge>
=======
                        <TableCell>{beneficiaria.status || 'Não informado'}</TableCell>
                        <TableCell>
                          <Badge variant={badgeVariant}>{statusDisplay}</Badge>
>>>>>>> d3e0267a
                        </TableCell>
                        <TableCell>{formatBeneficiariaDate(beneficiaria.data_nascimento)}</TableCell>
                        <TableCell>
                          <DropdownMenu>
                            <DropdownMenuTrigger asChild>
                              <Button variant="ghost" size="icon">
                                <MoreHorizontal className="h-4 w-4" />
                              </Button>
                            </DropdownMenuTrigger>
                            <DropdownMenuContent align="end">
                              <DropdownMenuItem onClick={() => navigate(`/beneficiarias/${beneficiaria.id}`)}>
                                <Eye className="mr-2 h-4 w-4" />
                                Ver PAEDI
                              </DropdownMenuItem>
                              <DropdownMenuItem onClick={() => navigate(`/beneficiarias/${beneficiaria.id}/editar`)}>
                                <Edit className="mr-2 h-4 w-4" />
                                Editar
                              </DropdownMenuItem>
                              <DropdownMenuItem
                                onClick={() => navigate(`/beneficiarias/${beneficiaria.id}/declaracoes-recibos`)}
                              >
                                <FileText className="mr-2 h-4 w-4" />
                                Gerar Documento
                              </DropdownMenuItem>
                            </DropdownMenuContent>
                          </DropdownMenu>
                        </TableCell>
                      </TableRow>
                    );
                  })
                )}
              </TableBody>
            </Table>
          </div>

          {/* Pagination */}
<<<<<<< HEAD
          {shouldShowPagination && (
=======
          {totalItems > limit && (
>>>>>>> d3e0267a
            <div className="flex items-center justify-between pt-4">
              <div className="text-sm text-muted-foreground">
                Mostrando {showingFrom} a {showingTo} de {totalItems} beneficiárias
              </div>
              <div className="flex items-center gap-2">
                <Button
                  variant="outline"
                  size="sm"
<<<<<<< HEAD
                  onClick={() => goToPage(displayPage - 1)}
                  disabled={disablePrev}
=======
                  onClick={() => setFilters({ page: Math.max(safePage - 1, 1) })}
                  disabled={safePage === 1}
>>>>>>> d3e0267a
                >
                  Anterior
                </Button>
                <span className="text-sm">
<<<<<<< HEAD
                  Página {displayPage} de {totalPages}
=======
                  Página {safePage} de {totalPages}
>>>>>>> d3e0267a
                </span>
                <Button
                  variant="outline"
                  size="sm"
<<<<<<< HEAD
                  onClick={() => goToPage(displayPage + 1)}
                  disabled={disableNext}
=======
                  onClick={() => setFilters({ page: Math.min(safePage + 1, totalPages) })}
                  disabled={safePage === totalPages}
>>>>>>> d3e0267a
                >
                  Próxima
                </Button>
              </div>
            </div>
          )}
        </CardContent>
      </Card>
    </div>
  );
}<|MERGE_RESOLUTION|>--- conflicted
+++ resolved
@@ -1,8 +1,4 @@
-<<<<<<< HEAD
 import { useEffect, useMemo, useState } from "react";
-=======
-import { useMemo, useState } from "react";
->>>>>>> d3e0267a
 import { useNavigate } from "react-router-dom";
 import { Search, Plus, Filter, MoreHorizontal, Edit, Eye, FileText } from "lucide-react";
 import { Button } from "@/components/ui/button";
@@ -28,20 +24,12 @@
 import { EmptyState } from "@/components/ui/empty-state";
 import { Alert, AlertDescription, AlertTitle } from "@/components/ui/alert";
 import usePersistedFilters from "@/hooks/usePersistedFilters";
-<<<<<<< HEAD
-import { useBeneficiarias } from "@/hooks/useBeneficiarias";
+import { useBeneficiarias, useBeneficiaria } from "@/hooks/useBeneficiarias";
 import type { Beneficiaria } from "@/types/shared";
 import {
   buildBeneficiariasStats,
   deriveBeneficiariaStatus,
   filterBeneficiarias,
-=======
-import { Alert, AlertDescription, AlertTitle } from "@/components/ui/alert";
-import { useBeneficiarias, useBeneficiaria } from "@/hooks/useBeneficiarias";
-import {
-  buildBeneficiariasStats,
-  deriveBeneficiariaStatus,
->>>>>>> d3e0267a
   formatBeneficiariaDate,
   formatCpf,
   generatePaedi,
@@ -50,7 +38,6 @@
   normalizeBeneficiariaSearch,
   toStatusFilterValue,
 } from "@/utils/beneficiarias";
-<<<<<<< HEAD
 
 const ITEMS_PER_PAGE = 10;
 const STATUS_OPTIONS = ["Todas", "Ativa", "Aguardando", "Inativa", "Desistente"] as const;
@@ -59,15 +46,10 @@
 
 type QueryFilters = {
   search?: string;
-  status?: Beneficiaria['status'];
+  status?: Beneficiaria["status"];
   page: number;
   limit: number;
 };
-=======
-import type { Beneficiaria } from "@/types/shared";
-
-const ITEMS_PER_PAGE = 10;
->>>>>>> d3e0267a
 
 export default function Beneficiarias() {
   const navigate = useNavigate();
@@ -76,7 +58,6 @@
     key: "beneficiarias:filters",
     initial: { search: "", status: "Todas", programa: "Todos", page: 1 },
   });
-<<<<<<< HEAD
 
   const searchTerm = (filterState.search as string) ?? "";
   const selectedStatus = ((filterState.status as StatusOption) ?? "Todas") as StatusOption;
@@ -84,25 +65,26 @@
   const currentPage = Number(filterState.page || 1);
 
   const { hasSearch } = useMemo(() => normalizeBeneficiariaSearch(searchTerm), [searchTerm]);
+  const statusFilter = useMemo(() => toStatusFilterValue(selectedStatus), [selectedStatus]);
 
   const queryFilters = useMemo<QueryFilters>(
     () => ({
-      search: searchTerm.trim() ? searchTerm.trim() : undefined,
-      status: toStatusFilterValue(selectedStatus) ?? undefined,
+      search: searchTerm.trim() || undefined,
+      status: statusFilter,
       page: Math.max(currentPage, 1),
       limit: ITEMS_PER_PAGE,
     }),
-    [currentPage, searchTerm, selectedStatus]
+    [currentPage, searchTerm, statusFilter]
   );
 
-  const beneficiariasQuery = useBeneficiarias(queryFilters);
-  const beneficiariasResponse = beneficiariasQuery.data;
-  const beneficiariasPayload = beneficiariasResponse?.data;
-  const beneficiarias: Beneficiaria[] = useMemo(
-    () => (beneficiariasPayload?.items ?? []) as Beneficiaria[],
-    [beneficiariasPayload]
+  const { data: beneficiariasResponse, error, isError, isLoading, isFetching } = useBeneficiarias(queryFilters);
+  const beneficiarias = useMemo(
+    () => beneficiariasResponse?.data?.items ?? [],
+    [beneficiariasResponse]
   );
-  const pagination = beneficiariasPayload?.pagination;
+  const pagination = beneficiariasResponse?.data?.pagination;
+
+  const stats = useMemo(() => buildBeneficiariasStats(beneficiarias), [beneficiarias]);
 
   const filteredBeneficiarias = useMemo(
     () =>
@@ -131,87 +113,7 @@
     : filteredBeneficiarias.slice(manualStartIndex, manualEndIndex);
   const showingFrom = paginatedBeneficiarias.length === 0 ? 0 : startIndex + 1;
   const showingTo = paginatedBeneficiarias.length === 0 ? 0 : startIndex + paginatedBeneficiarias.length;
-  const disablePrev = displayPage <= 1;
-  const disableNext = displayPage >= totalPages;
-  const shouldShowPagination = totalPages > 1;
-
-  const stats = useMemo(() => buildBeneficiariasStats(beneficiarias), [beneficiarias]);
-  const showLoading = beneficiariasQuery.isLoading || beneficiariasQuery.isFetching;
-  const backendErrorMessage =
-    beneficiariasResponse && beneficiariasResponse.success === false
-      ? beneficiariasResponse.message
-      : undefined;
-  const queryError = beneficiariasQuery.isError
-    ? (beneficiariasQuery.error as Error | undefined)
-    : backendErrorMessage
-    ? new Error(backendErrorMessage)
-    : undefined;
-
-  const activeFilterCount =
-    (selectedStatus !== "Todas" ? 1 : 0) +
-    (programaFilter !== "Todos" ? 1 : 0) +
-    (hasSearch ? 1 : 0);
-
-  useEffect(() => {
-    if (currentPage !== 1) {
-      setFilters({ page: 1 });
-    }
-  }, [searchTerm, selectedStatus, programaFilter, currentPage, setFilters]);
-
-  useEffect(() => {
-    if (!pagination && currentPage !== manualSafePage) {
-      setFilters({ page: manualSafePage });
-    }
-  }, [currentPage, manualSafePage, pagination, setFilters]);
-
-  const goToPage = (page: number) => {
-    const safePage = Math.min(Math.max(page, 1), totalPages);
-    setFilters({ page: safePage });
-  };
-=======
-
-  const searchTerm = (filterState.search as string) ?? '';
-  const selectedStatus = (filterState.status as string) ?? 'Todas';
-  const programaFilter = (filterState.programa as string) ?? 'Todos';
-  const currentPage = Number(filterState.page || 1);
-  const trimmedSearch = searchTerm.trim();
-
-  const statusFilter = useMemo(() => toStatusFilterValue(selectedStatus), [selectedStatus]);
-
-  const queryParams = useMemo(
-    () => ({
-      page: currentPage,
-      limit: ITEMS_PER_PAGE,
-      search: trimmedSearch || undefined,
-      status: statusFilter,
-    }),
-    [currentPage, trimmedSearch, statusFilter]
-  );
-
-  const beneficiariasQuery = useBeneficiarias(queryParams);
-  const beneficiariasResponse = beneficiariasQuery.data;
-
-  const beneficiarias: Beneficiaria[] = useMemo(() => {
-    if (!beneficiariasResponse) return [];
-    const data = beneficiariasResponse.data;
-    return Array.isArray(data) ? data : [];
-  }, [beneficiariasResponse]);
-
-  const firstBeneficiariaId = beneficiarias.length > 0 ? String(beneficiarias[0].id) : '';
-  useBeneficiaria(firstBeneficiariaId);
-
-  const stats = useMemo(() => buildBeneficiariasStats(beneficiarias), [beneficiarias]);
-
-  const pagination = beneficiariasResponse?.pagination;
-  const limit = pagination?.limit ?? ITEMS_PER_PAGE;
-  const apiPage = pagination?.page ?? currentPage;
-  const totalItems = pagination?.total ?? beneficiarias.length;
-  const computedTotalPages = limit > 0 ? Math.max(1, Math.ceil(totalItems / limit)) : 1;
-  const totalPages = pagination?.totalPages ?? computedTotalPages;
-  const safePage = Math.min(Math.max(apiPage, 1), Math.max(totalPages, 1));
-  const showingFrom = beneficiarias.length === 0 ? 0 : (safePage - 1) * limit + 1;
-  const showingTo = beneficiarias.length === 0 ? 0 : showingFrom + beneficiarias.length - 1;
-
+  
   const displayStats = useMemo(
     () => ({
       ...stats,
@@ -220,19 +122,39 @@
     [stats, totalItems]
   );
 
-  const { hasSearch } = useMemo(() => normalizeBeneficiariaSearch(searchTerm), [searchTerm]);
-  const showLoading = beneficiariasQuery.isLoading || beneficiariasQuery.isFetching;
-  const backendErrorMessage =
-    beneficiariasResponse && beneficiariasResponse.success === false ? beneficiariasResponse.message : undefined;
-  const queryError = beneficiariasQuery.isError
-    ? (beneficiariasQuery.error as Error | undefined)
-    : backendErrorMessage
-    ? new Error(backendErrorMessage)
-    : undefined;
+  const disablePrev = displayPage <= 1;
+  const disableNext = displayPage >= totalPages;
+  const shouldShowPagination = totalPages > 1;
+
+  const showLoading = isLoading || isFetching;
+  const errorMessage = isError 
+    ? (error as Error)?.message 
+    : beneficiariasResponse?.success === false 
+      ? beneficiariasResponse.message 
+      : undefined;
+
   const activeFilterCount =
-    (selectedStatus !== 'Todas' ? 1 : 0) + (programaFilter !== 'Todos' ? 1 : 0) + (hasSearch ? 1 : 0);
-  const showEmptyState = !showLoading && !queryError && beneficiarias.length === 0;
->>>>>>> d3e0267a
+    (selectedStatus !== "Todas" ? 1 : 0) +
+    (programaFilter !== "Todos" ? 1 : 0) +
+    (hasSearch ? 1 : 0);
+
+  useEffect(() => {
+    if (currentPage !== 1) {
+      setFilters({ page: 1 });
+    }
+  }, [searchTerm, selectedStatus, programaFilter, currentPage, setFilters]);
+
+  useEffect(() => {
+    if (!pagination && currentPage !== manualSafePage) {
+      setFilters({ page: manualSafePage });
+    }
+  }, [currentPage, manualSafePage, pagination, setFilters]);
+
+  const goToPage = (page: number) => {
+    const safePage = Math.min(Math.max(page, 1), totalPages);
+    setFilters({ page: safePage });
+  };
+
 
   return (
     <div className="space-y-6">
@@ -254,41 +176,25 @@
       <div className="grid gap-4 md:grid-cols-4">
         <Card className="shadow-soft">
           <CardContent className="p-4">
-<<<<<<< HEAD
-            <div className="text-2xl font-bold text-primary">{showLoading ? "..." : stats.total}</div>
-=======
             <div className="text-2xl font-bold text-primary">{showLoading ? "..." : displayStats.total}</div>
->>>>>>> d3e0267a
             <p className="text-sm text-muted-foreground">Total de Beneficiárias</p>
           </CardContent>
         </Card>
         <Card className="shadow-soft">
           <CardContent className="p-4">
-<<<<<<< HEAD
-            <div className="text-2xl font-bold text-success">{showLoading ? "..." : stats.ativas}</div>
-=======
             <div className="text-2xl font-bold text-success">{showLoading ? "..." : displayStats.ativas}</div>
->>>>>>> d3e0267a
             <p className="text-sm text-muted-foreground">Ativas</p>
           </CardContent>
         </Card>
         <Card className="shadow-soft">
           <CardContent className="p-4">
-<<<<<<< HEAD
-            <div className="text-2xl font-bold text-warning">{showLoading ? "..." : stats.aguardando}</div>
-=======
             <div className="text-2xl font-bold text-warning">{showLoading ? "..." : displayStats.aguardando}</div>
->>>>>>> d3e0267a
             <p className="text-sm text-muted-foreground">Aguardando</p>
           </CardContent>
         </Card>
         <Card className="shadow-soft">
           <CardContent className="p-4">
-<<<<<<< HEAD
-            <div className="text-2xl font-bold text-muted-foreground">{showLoading ? "..." : stats.inativas}</div>
-=======
             <div className="text-2xl font-bold text-muted-foreground">{showLoading ? "..." : displayStats.inativas}</div>
->>>>>>> d3e0267a
             <p className="text-sm text-muted-foreground">Inativas</p>
           </CardContent>
         </Card>
@@ -300,15 +206,11 @@
           <CardTitle>Lista de Beneficiárias</CardTitle>
         </CardHeader>
         <CardContent>
-          {queryError && (
+          {errorMessage && (
             <Alert variant="destructive" className="mb-4" data-testid="beneficiarias-error">
               <AlertTitle>Não foi possível carregar as beneficiárias</AlertTitle>
               <AlertDescription>
-<<<<<<< HEAD
-                {queryError.message || "Ocorreu um erro ao carregar os dados. Tente novamente."}
-=======
-                {queryError.message || 'Ocorreu um erro ao carregar os dados. Tente novamente.'}
->>>>>>> d3e0267a
+                {errorMessage || "Ocorreu um erro ao carregar os dados. Tente novamente."}
               </AlertDescription>
             </Alert>
           )}
@@ -341,19 +243,11 @@
                   </span>
                 ) : null}
               </div>
-<<<<<<< HEAD
               <Button
                 variant="default"
                 onClick={() => setFilters({ search: searchTerm, page: 1 })}
                 data-testid="search-button"
               >
-=======
-                <Button
-                  variant="default"
-                  onClick={() => setFilters({ search: trimmedSearch, page: 1 })}
-                  data-testid="search-button"
-                >
->>>>>>> d3e0267a
                 Buscar
               </Button>
             </div>
@@ -430,21 +324,7 @@
                       <ListSkeleton rows={limit} columns={6} />
                     </TableCell>
                   </TableRow>
-<<<<<<< HEAD
                 ) : paginatedBeneficiarias.length === 0 ? (
-                  <TableRow>
-                    <TableCell colSpan={7} className="py-8">
-                      <EmptyState
-                        title={searchTerm ? "Nenhuma beneficiária encontrada" : "Nenhuma beneficiária cadastrada"}
-                        description={
-                          searchTerm
-                            ? "Ajuste sua busca ou filtros e tente novamente."
-                            : "Comece cadastrando a primeira beneficiária."
-                        }
-                        actionLabel={!searchTerm ? "Cadastrar beneficiária" : undefined}
-                        onAction={!searchTerm ? () => navigate('/beneficiarias/nova') : undefined}
-=======
-                ) : showEmptyState ? (
                   <TableRow>
                     <TableCell colSpan={7} className="py-8">
                       <EmptyState
@@ -456,21 +336,14 @@
                         }
                         actionLabel={!hasSearch ? 'Cadastrar beneficiária' : undefined}
                         onAction={!hasSearch ? () => navigate('/beneficiarias/nova') : undefined}
->>>>>>> d3e0267a
                       />
                     </TableCell>
                   </TableRow>
                 ) : (
-<<<<<<< HEAD
                   paginatedBeneficiarias.map((beneficiaria) => {
-                    const statusDisplay = deriveBeneficiariaStatus(beneficiaria);
-=======
-                  beneficiarias.map((beneficiaria) => {
                     const statusDisplay = deriveBeneficiariaStatus(beneficiaria);
                     const badgeVariant = getBeneficiariaBadgeVariant(statusDisplay);
                     const telefone = beneficiaria.telefone || beneficiaria.telefone_secundario || '';
-
->>>>>>> d3e0267a
                     return (
                       <TableRow key={beneficiaria.id} className="hover:bg-muted/30" data-testid="beneficiaria-item">
                         <TableCell>
@@ -482,11 +355,7 @@
                             </Avatar>
                             <div>
                               <div className="font-medium text-foreground">{beneficiaria.nome_completo}</div>
-<<<<<<< HEAD
-                              <div className="text-sm text-muted-foreground">{beneficiaria.telefone}</div>
-=======
                               <div className="text-sm text-muted-foreground">{telefone}</div>
->>>>>>> d3e0267a
                             </div>
                           </div>
                         </TableCell>
@@ -494,17 +363,9 @@
                         <TableCell className="font-mono text-sm font-medium text-primary">
                           {generatePaedi(beneficiaria)}
                         </TableCell>
-<<<<<<< HEAD
-                        <TableCell>{beneficiaria.status || "Não definido"}</TableCell>
-                        <TableCell>
-                          <Badge variant={getBeneficiariaBadgeVariant(statusDisplay)}>
-                            {statusDisplay}
-                          </Badge>
-=======
                         <TableCell>{beneficiaria.status || 'Não informado'}</TableCell>
                         <TableCell>
                           <Badge variant={badgeVariant}>{statusDisplay}</Badge>
->>>>>>> d3e0267a
                         </TableCell>
                         <TableCell>{formatBeneficiariaDate(beneficiaria.data_nascimento)}</TableCell>
                         <TableCell>
@@ -541,11 +402,7 @@
           </div>
 
           {/* Pagination */}
-<<<<<<< HEAD
           {shouldShowPagination && (
-=======
-          {totalItems > limit && (
->>>>>>> d3e0267a
             <div className="flex items-center justify-between pt-4">
               <div className="text-sm text-muted-foreground">
                 Mostrando {showingFrom} a {showingTo} de {totalItems} beneficiárias
@@ -554,33 +411,19 @@
                 <Button
                   variant="outline"
                   size="sm"
-<<<<<<< HEAD
                   onClick={() => goToPage(displayPage - 1)}
                   disabled={disablePrev}
-=======
-                  onClick={() => setFilters({ page: Math.max(safePage - 1, 1) })}
-                  disabled={safePage === 1}
->>>>>>> d3e0267a
                 >
                   Anterior
                 </Button>
                 <span className="text-sm">
-<<<<<<< HEAD
                   Página {displayPage} de {totalPages}
-=======
-                  Página {safePage} de {totalPages}
->>>>>>> d3e0267a
                 </span>
                 <Button
                   variant="outline"
                   size="sm"
-<<<<<<< HEAD
                   onClick={() => goToPage(displayPage + 1)}
                   disabled={disableNext}
-=======
-                  onClick={() => setFilters({ page: Math.min(safePage + 1, totalPages) })}
-                  disabled={safePage === totalPages}
->>>>>>> d3e0267a
                 >
                   Próxima
                 </Button>
