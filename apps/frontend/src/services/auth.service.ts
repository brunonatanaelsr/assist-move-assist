--- conflicted
+++ resolved
@@ -1,6 +1,5 @@
 import { AUTH_TOKEN_KEY, USER_KEY } from '@/config';
 import api from '@/config/api';
-import { USER_KEY } from '@/config';
 import axios from 'axios';
 
 export interface AuthResponse {
@@ -19,8 +18,6 @@
   email: string;
   password: string;
 }
-
-<<<<<<< HEAD
 export interface RefreshSessionResponse {
   message: string;
   token: string;
@@ -34,33 +31,33 @@
 
 const LEGACY_TOKEN_KEYS = ['auth_token', 'token'];
 const LEGACY_USER_KEYS = ['user'];
-=======
+
 type StoredUser = AuthResponse['user'] & Record<string, unknown>;
->>>>>>> 5587a56a
 
 export class AuthService {
   private static instance: AuthService;
   private currentUser: StoredUser | null = null;
-
-<<<<<<< HEAD
   private readonly deviceStorageKey = 'auth_device_id';
 
-  private constructor() {}
-=======
   private constructor() {
     if (typeof window !== 'undefined') {
       const storedUser = window.localStorage.getItem(USER_KEY);
       if (storedUser) {
         try {
           this.currentUser = JSON.parse(storedUser) as StoredUser;
+          // Limpar tokens antigos
+          LEGACY_TOKEN_KEYS.forEach(key => window.localStorage.removeItem(key));
+          LEGACY_USER_KEYS.forEach(key => window.localStorage.removeItem(key));
         } catch (error) {
           console.warn('Failed to parse stored user profile', error);
           window.localStorage.removeItem(USER_KEY);
+          // Garantir limpeza em caso de erro
+          LEGACY_TOKEN_KEYS.forEach(key => window.localStorage.removeItem(key));
+          LEGACY_USER_KEYS.forEach(key => window.localStorage.removeItem(key));
         }
       }
     }
   }
->>>>>>> 5587a56a
 
   public static getInstance(): AuthService {
     if (!AuthService.instance) {
@@ -73,7 +70,6 @@
     if (typeof window === 'undefined') {
       return 'server';
     }
-
     const storageKey = this.deviceStorageKey;
     const existing = window.localStorage.getItem(storageKey);
     if (existing) {
@@ -91,19 +87,15 @@
 
   async login(credentials: LoginCredentials): Promise<AuthResponse> {
     try {
-<<<<<<< HEAD
       const deviceId = this.getDeviceId();
       const response = await api.post<AuthResponse>(
         '/auth/login',
         { ...credentials, deviceId },
         { withCredentials: true }
       );
-=======
-      const response = await api.post<AuthResponse>('/auth/login', credentials, { withCredentials: true });
       if (response.data?.user) {
-        this.setUser(response.data.user as StoredUser);
+        this.setUser(response.data.user as unknown as StoredUser);
       }
->>>>>>> 5587a56a
       return response.data;
     } catch (error) {
       if (axios.isAxiosError(error)) {
@@ -114,29 +106,18 @@
   }
 
   async logout(): Promise<void> {
-  const tokenKeys = new Set([AUTH_TOKEN_KEY, ...LEGACY_TOKEN_KEYS]);
-  const userKeys = new Set([USER_KEY, ...LEGACY_USER_KEYS]);
+    const tokenKeys = new Set([AUTH_TOKEN_KEY, ...LEGACY_TOKEN_KEYS]);
+    const userKeys = new Set([USER_KEY, ...LEGACY_USER_KEYS]);
 
     try {
-<<<<<<< HEAD
       const deviceId = this.getDeviceId();
-      await api.post(
-        '/auth/logout',
-        { deviceId },
-        { withCredentials: true }
-      );
-    } catch (error) {
-      console.error('Erro ao fazer logout:', error);
-    } finally {
-      tokenKeys.forEach((key) => localStorage.removeItem(key));
-      userKeys.forEach((key) => localStorage.removeItem(key));
-=======
-      await api.post('/auth/logout', undefined, { withCredentials: true });
+      await api.post('/auth/logout', { deviceId }, { withCredentials: true });
     } catch (error) {
       console.error('Erro ao fazer logout:', error);
     } finally {
       this.setUser(null);
->>>>>>> 5587a56a
+      tokenKeys.forEach((key) => window.localStorage.removeItem(key));
+      userKeys.forEach((key) => window.localStorage.removeItem(key));
     }
   }
 
@@ -148,6 +129,9 @@
         { deviceId },
         { withCredentials: true }
       );
+      if (response.data?.user) {
+        this.setUser(response.data.user as unknown as StoredUser);
+      }
       return response.data;
     } catch (error) {
       throw new Error('Erro ao renovar token');
@@ -155,33 +139,11 @@
   }
 
   isAuthenticated(): boolean {
-<<<<<<< HEAD
-    const token =
-      localStorage.getItem(AUTH_TOKEN_KEY) ||
-      LEGACY_TOKEN_KEYS.map((key) => localStorage.getItem(key)).find((value) => !!value) ||
-      null;
-    return !!token;
-  }
-
-  getToken(): string | null {
-    return (
-      localStorage.getItem(AUTH_TOKEN_KEY) ||
-      LEGACY_TOKEN_KEYS.map((key) => localStorage.getItem(key)).find((value) => !!value) ||
-      null
-    );
-  }
-
-  getUser(): AuthResponse['user'] | null {
-    const userStr =
-      localStorage.getItem(USER_KEY) ||
-      LEGACY_USER_KEYS.map((key) => localStorage.getItem(key)).find((value) => !!value) ||
-      null;
-    return userStr ? JSON.parse(userStr) : null;
-=======
     return this.currentUser !== null;
   }
 
   getToken(): string | null {
+    // Tokens são armazenados em cookies httpOnly; não acessíveis via JS
     return null;
   }
 
@@ -199,10 +161,7 @@
       window.localStorage.removeItem(USER_KEY);
     }
 
-    const event = new CustomEvent<StoredUser | null>('auth:user-changed', {
-      detail: user ?? null
-    });
+    const event = new CustomEvent<StoredUser | null>('auth:user-changed', { detail: user });
     window.dispatchEvent(event);
->>>>>>> 5587a56a
-  }
-}+    }
+  }