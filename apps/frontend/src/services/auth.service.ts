import api from '@/config/api';
import axios from 'axios';

export interface AuthResponse {
  token: string;
<<<<<<< HEAD
  refreshToken: string;
=======
  accessToken?: string;
  refreshToken?: string;
>>>>>>> ed220293
  user: {
    id: number;
    email: string;
    nome: string;
    papel: string;
    avatar_url?: string;
  };
}

export interface LoginCredentials {
  email: string;
  password: string;
}

export interface RefreshSessionResponse {
  message: string;
  token: string;
  refreshToken?: string;
  user: {
    id: number;
    email?: string;
    role: string;
  };
}

export class AuthService {
  private static instance: AuthService;

  private readonly deviceStorageKey = 'auth_device_id';

  private constructor() {}

  public static getInstance(): AuthService {
    if (!AuthService.instance) {
      AuthService.instance = new AuthService();
    }
    return AuthService.instance;
  }

  private getDeviceId(): string {
    if (typeof window === 'undefined') {
      return 'server';
    }

    const storageKey = this.deviceStorageKey;
    const existing = window.localStorage.getItem(storageKey);
    if (existing) {
      return existing;
    }

    const generated =
      typeof window.crypto !== 'undefined' && typeof window.crypto.randomUUID === 'function'
        ? window.crypto.randomUUID()
        : `${Date.now().toString(36)}-${Math.random().toString(36).slice(2, 12)}`;

    window.localStorage.setItem(storageKey, generated);
    return generated;
  }

  async login(credentials: LoginCredentials): Promise<AuthResponse> {
    try {
      const deviceId = this.getDeviceId();
      const response = await api.post<AuthResponse>(
        '/auth/login',
        { ...credentials, deviceId },
        { withCredentials: true }
      );
      return response.data;
    } catch (error) {
      if (axios.isAxiosError(error)) {
        throw new Error(error.response?.data?.message || 'Erro ao fazer login');
      }
      throw error;
    }
  }

  async logout(): Promise<void> {
    try {
      const deviceId = this.getDeviceId();
      await api.post(
        '/auth/logout',
        { deviceId },
        { withCredentials: true }
      );
      // Limpar token e dados do usuário localmente
      localStorage.removeItem('auth_token');
      localStorage.removeItem('token');
      localStorage.removeItem('user');
    } catch (error) {
      console.error('Erro ao fazer logout:', error);
    } finally {
      // Limpar token e dados do usuário localmente
      localStorage.removeItem('auth_token');
      localStorage.removeItem('token');
      localStorage.removeItem('user');
    }
  }

  async refreshToken(): Promise<RefreshSessionResponse> {
    try {
      const deviceId = this.getDeviceId();
      const response = await api.post<RefreshSessionResponse>(
        '/auth/refresh',
        { deviceId },
        { withCredentials: true }
      );
      return response.data;
    } catch (error) {
      throw new Error('Erro ao renovar token');
    }
  }

  isAuthenticated(): boolean {
    const token = localStorage.getItem('auth_token');
    return !!token;
  }

  getToken(): string | null {
    return localStorage.getItem('auth_token');
  }

  getUser(): AuthResponse['user'] | null {
    const userStr = localStorage.getItem('user');
    return userStr ? JSON.parse(userStr) : null;
  }
}<|MERGE_RESOLUTION|>--- conflicted
+++ resolved
@@ -3,12 +3,7 @@
 
 export interface AuthResponse {
   token: string;
-<<<<<<< HEAD
   refreshToken: string;
-=======
-  accessToken?: string;
-  refreshToken?: string;
->>>>>>> ed220293
   user: {
     id: number;
     email: string;
