--- conflicted
+++ resolved
@@ -25,11 +25,8 @@
   UpdateConfiguracoesPayload,
   UsuarioPermissions,
 } from '@/types/configuracoes';
-<<<<<<< HEAD
 import type { Oficina } from '@/types/oficinas';
-=======
 import { AuthService } from '@/services/auth.service';
->>>>>>> 5587a56a
 const IS_DEV = (import.meta as any)?.env?.DEV === true || (import.meta as any)?.env?.MODE === 'development';
 
 type SessionUser = AuthenticatedSessionUser & { ativo?: boolean };
@@ -59,24 +56,21 @@
       headers: {
         'Content-Type': 'application/json',
       },
+      // Adiciona token CSRF quando necessário
+      transformRequest: [(data, headers) => {
+        if (REQUIRE_CSRF_HEADER) {
+          const csrfToken = getCookie('XSRF-TOKEN');
+          if (csrfToken) {
+            headers['X-CSRF-Token'] = csrfToken;
+          }
+        }
+        return data;
+      }],
     });
 
     // Interceptor para adicionar cabeçalhos dinâmicos em todas as requisições
     this.api.interceptors.request.use(
       (config) => {
-<<<<<<< HEAD
-        const token =
-          localStorage.getItem(AUTH_TOKEN_KEY) ||
-          localStorage.getItem('auth_token') ||
-          localStorage.getItem('token');
-        if (token && token !== 'undefined') {
-          config.headers.Authorization = `Bearer ${token}`;
-        } else if (config.headers && 'Authorization' in config.headers) {
-          delete (config.headers as any).Authorization;
-        }
-
-=======
->>>>>>> 5587a56a
         // CSRF header opcional (se o backend validar)
         if (REQUIRE_CSRF_HEADER) {
           const csrf = getCookie('csrf_token');
@@ -124,19 +118,8 @@
         
         // Tratar erro de autenticação
         if (error.response && error.response.status === 401) {
-<<<<<<< HEAD
-          const tokenKeys = new Set([
-            'token',
-            'auth_token',
-            AUTH_TOKEN_KEY
-          ]);
-          tokenKeys.forEach((key) => localStorage.removeItem(key));
-          localStorage.removeItem('user');
-          localStorage.removeItem(USER_KEY);
-=======
           const authService = AuthService.getInstance();
           authService.setUser(null);
->>>>>>> 5587a56a
           // HashRouter-safe redirect
           if (typeof window !== 'undefined') {
             window.dispatchEvent(new Event('auth:logout'));
