--- conflicted
+++ resolved
@@ -3,15 +3,9 @@
 import {
   Users,
   FileText,
-<<<<<<< HEAD
-  Heart, 
-  BarChart3, 
-  Settings, 
-=======
   Heart,
   BarChart3,
   Settings,
->>>>>>> 3a408c61
   Menu,
   X,
   Home,
@@ -26,8 +20,6 @@
 import { Button } from "@/components/ui/button";
 import { cn } from "@/lib/utils";
 import { useAuth } from "@/hooks/useAuth";
-<<<<<<< HEAD
-import type { LucideIcon } from "lucide-react";
 
 type Role = "guest" | "user" | "admin" | "super_admin" | "superadmin";
 
@@ -68,20 +60,6 @@
 
   const knownRoles: Role[] = ["guest", "user", "admin", "super_admin", "superadmin"];
   return knownRoles.includes(normalized as Role) ? (normalized as Role) : "guest";
-=======
-
-type MenuChild = {
-  title: string;
-  href: string;
-};
-
-type MenuItem = {
-  title: string;
-  icon: LucideIcon;
-  href?: string;
-  children?: MenuChild[];
-  adminOnly?: boolean;
->>>>>>> 3a408c61
 };
 
 const menuItems: MenuItem[] = [
@@ -146,21 +124,13 @@
     title: "Relatórios",
     icon: BarChart3,
     href: "/relatorios",
-<<<<<<< HEAD
     allowedRoles: ADMIN_ROLES
-=======
-    adminOnly: true
->>>>>>> 3a408c61
   },
   {
     title: "Analytics",
     icon: TrendingUp,
     href: "/analytics",
-<<<<<<< HEAD
     allowedRoles: ADMIN_ROLES
-=======
-    adminOnly: true
->>>>>>> 3a408c61
   }
 ];
 
@@ -197,7 +167,6 @@
   const [isOpen, setIsOpen] = useState(false);
   const [expandedItems, setExpandedItems] = useState<string[]>(["Formulários"]);
   const location = useLocation();
-<<<<<<< HEAD
   const { user, isAdmin } = useAuth();
 
   const userRole = useMemo(() => normalizeRole(user?.papel), [user?.papel]);
@@ -217,9 +186,6 @@
   );
 
   const canViewSettings = hasAccess(settingsItem.allowedRoles);
-=======
-  const { isAdmin } = useAuth();
->>>>>>> 3a408c61
 
   const toggleExpanded = (title: string) => {
     setExpandedItems(prev => 
@@ -275,14 +241,8 @@
 
           {/* Navigation */}
           <nav className="flex-1 p-4 space-y-2 overflow-y-auto">
-<<<<<<< HEAD
             {availableMenuItems.map((item) => (
               <div key={item.title}>
-=======
-            {menuItems.map((item) => (
-              item.adminOnly && !isAdmin ? null : (
-                <div key={item.title}>
->>>>>>> 3a408c61
                 {item.children ? (
                   <div>
                     <Button
@@ -344,22 +304,14 @@
                   </NavLink>
                 )}
                 </div>
-              )
             ))}
           </nav>
 
           {/* Footer */}
-<<<<<<< HEAD
           {canViewSettings && (
             <div className="p-4 border-t border-sidebar-border">
               <NavLink
                 to={settingsItem.href!}
-=======
-          {isAdmin && (
-            <div className="p-4 border-t border-sidebar-border">
-              <NavLink
-                to="/configuracoes"
->>>>>>> 3a408c61
                 className={({ isActive }) => cn(
                   "flex items-center gap-2 w-full px-3 py-2 rounded-md text-sm font-medium transition-colors",
                   isActive
@@ -368,13 +320,8 @@
                 )}
                 onClick={() => setIsOpen(false)}
               >
-<<<<<<< HEAD
                 <settingsItem.icon className="h-4 w-4" />
                 {settingsItem.title}
-=======
-                <Settings className="h-4 w-4" />
-                Configurações
->>>>>>> 3a408c61
               </NavLink>
             </div>
           )}
