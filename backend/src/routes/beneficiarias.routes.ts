import { Router, Request, Response, NextFunction } from 'express';
// Import com case correto para compatibilidade em Linux (FS case-sensitive)
import { BeneficiariasRepository } from '../repositories/beneficiariasRepository';
import { authenticateToken, requireProfissional, authorize } from '../middleware/auth';
import { successResponse, errorResponse } from '../utils/responseFormatter';
import { catchAsync } from '../middleware/errorHandler';
import { formatObjectDates } from '../utils/dateFormatter';
import { AppError } from '../utils';
import { loggerService } from '../services/logger';
import { validateRequest } from '../middleware/validationMiddleware';
import { beneficiariaSchema, validateBeneficiaria } from '../validators/beneficiaria.validator';
import { db } from '../services/db';
import { pool } from '../config/database';
import { ZodError } from 'zod';

// Interface para requisições autenticadas com parâmetros e corpo
type ExtendedRequest = Request;

const router = Router();
const beneficiariasRepository = new BeneficiariasRepository(pool);

// GET / - Listar beneficiárias (paginado)
router.get(
  '/',
  authenticateToken,
  authorize('beneficiarias.ler'),
  async (req: ExtendedRequest, res: Response): Promise<void> => {
    try {
      const page = parseInt((req.query.page as string) || '1', 10);
      const limit = parseInt((req.query.limit as string) || '50', 10);

      const result = await beneficiariasRepository.listarAtivas(page, limit);

      res.json(successResponse(result.data));
      return;
    } catch (error) {
      loggerService.error('List beneficiarias error:', error);
      res.status(500).json(errorResponse('Erro ao listar beneficiárias'));
      return;
    }
  }
);

// GET /:id - Buscar beneficiária por ID
router.get(
  '/:id',
  authenticateToken,
  authorize('beneficiarias.ler'),
  async (req: ExtendedRequest, res: Response): Promise<void> => {
    try {
      const { id } = req.params;
      const beneficiaria = await beneficiariasRepository.findWithRelations(Number(id));

      if (!beneficiaria) {
        throw new AppError('Beneficiária não encontrada', 404);
      }

      const beneficiariaFormatada = formatObjectDates(
        beneficiaria as unknown as Record<string, unknown>,
        ['data_nascimento', 'rg_data_emissao', 'created_at', 'updated_at'] as any
      ) as unknown as typeof beneficiaria;

      const familiaresFormatados = beneficiariaFormatada.familiares?.map((familiar) =>
        formatObjectDates(familiar as unknown as Record<string, unknown>, ['data_nascimento'] as any)
      ) ?? [];

      res.json(successResponse({
        ...beneficiariaFormatada,
        familiares: familiaresFormatados
      }));
      return;
    } catch (error) {
      if (error instanceof AppError) {
        res.status(error.statusCode).json(errorResponse(error.message));
        return;
      } else {
        loggerService.error("Get beneficiaria error:", error);
        res.status(500).json(errorResponse("Erro ao buscar beneficiária"));
        return;
      }
    }
  }
);

// GET /:id/resumo - Resumo consolidado da beneficiária
router.get(
  '/:id/resumo',
  authenticateToken,
  async (req: ExtendedRequest, res: Response): Promise<void> => {
    try {
      const { id } = req.params as any;

      const info = await pool.query(
        'SELECT id, nome_completo, status, created_at, updated_at FROM beneficiarias WHERE id = $1 AND deleted_at IS NULL',
        [id]
      );
      if (info.rowCount === 0) {
        throw new AppError('Beneficiária não encontrada', 404);
      }

      const [anamnese, ficha, termos, visao, genericos, atend, parts] = await Promise.all([
        pool.query('SELECT COUNT(*)::int AS c FROM anamnese_social WHERE beneficiaria_id = $1', [id]),
        pool.query('SELECT COUNT(*)::int AS c FROM ficha_evolucao WHERE beneficiaria_id = $1', [id]),
        pool.query('SELECT COUNT(*)::int AS c FROM termos_consentimento WHERE beneficiaria_id = $1', [id]),
        pool.query('SELECT COUNT(*)::int AS c FROM visao_holistica WHERE beneficiaria_id = $1', [id]),
        pool.query('SELECT COUNT(*)::int AS c FROM formularios WHERE beneficiaria_id = $1', [id]),
        pool.query('SELECT COUNT(*)::int AS c, MAX(data_atendimento) AS ultimo FROM historico_atendimentos WHERE beneficiaria_id = $1', [id]),
        pool.query('SELECT COUNT(*)::int AS c FROM participacoes WHERE beneficiaria_id = $1 AND ativo = true', [id])
      ]);

      const resumo = {
        beneficiaria: info.rows[0],
        formularios: {
          total:
            anamnese.rows[0].c +
            ficha.rows[0].c +
            termos.rows[0].c +
            visao.rows[0].c +
            genericos.rows[0].c,
          anamnese: anamnese.rows[0].c,
          ficha_evolucao: ficha.rows[0].c,
          termos: termos.rows[0].c,
          visao_holistica: visao.rows[0].c,
          genericos: genericos.rows[0].c
        },
        atendimentos: {
          total: atend.rows[0].c,
          ultimo_atendimento: atend.rows[0].ultimo
        },
        participacoes: {
          total_ativas: parts.rows[0].c
        }
      };

      res.json(successResponse(resumo));
      return;
    } catch (error) {
      if (error instanceof AppError) {
        res.status(error.statusCode).json(errorResponse(error.message));
        return;
      }
      loggerService.error('Resumo beneficiaria error:', error);
      res.status(500).json(errorResponse('Erro ao obter resumo da beneficiária'));
      return;
    }
  }
);

// GET /:id/atividades - Lista atividades recentes da beneficiária (formularios + específicos)
router.get(
  '/:id/atividades',
  authenticateToken,
  async (req: ExtendedRequest, res: Response): Promise<void> => {
    try {
      const { id } = req.params as any;
      const page = parseInt((req.query.page as string) || '1', 10);
      const limit = Math.min(parseInt((req.query.limit as string) || '20', 10), 100);
      const offset = (Math.max(1, page) - 1) * Math.max(1, limit);

      const result = await pool.query(
        `SELECT * FROM (
           SELECT 'formulario' as type, id, created_at, usuario_id as created_by, null::text as created_by_name
             FROM formularios WHERE beneficiaria_id = $1
           UNION ALL
           SELECT 'anamnese' as type, id, created_at, created_by, null::text as created_by_name
             FROM anamnese_social WHERE beneficiaria_id = $1
           UNION ALL
           SELECT 'ficha_evolucao' as type, id, created_at, created_by, null::text as created_by_name
             FROM ficha_evolucao WHERE beneficiaria_id = $1
           UNION ALL
           SELECT 'termos_consentimento' as type, id, created_at, created_by, null::text as created_by_name
             FROM termos_consentimento WHERE beneficiaria_id = $1
           UNION ALL
           SELECT 'visao_holistica' as type, id, created_at, created_by, null::text as created_by_name
             FROM visao_holistica WHERE beneficiaria_id = $1
         ) acts
         ORDER BY created_at DESC
         LIMIT $2 OFFSET $3`,
        [id, limit, offset]
      );

      res.json(successResponse({ data: result.rows, pagination: { page, limit, total: null } }));
      return;
    } catch (error) {
      loggerService.error('Erro ao listar atividades da beneficiária:', error);
      res.status(500).json(errorResponse('Erro ao listar atividades'));
      return;
    }
  }
);

// POST / - Criar nova beneficiária
router.post(
  '/',
  authenticateToken,
  requireProfissional,
  authorize('beneficiarias.criar'),
  validateRequest(
    require('zod').z.object({
      body: beneficiariaSchema,
      query: require('zod').z.any().optional(),
      params: require('zod').z.any().optional(),
    })
  ),
  async (req: ExtendedRequest, res: Response): Promise<void> => {
    try {
      const parsed = await validateBeneficiaria(req.body);
      const { familiares, vulnerabilidades, ...beneficiariaPayload } = parsed;

      // Validar CPF único
<<<<<<< HEAD
      const cpfPayload = beneficiariaPayload.cpf;
      if (cpfPayload) {
        const existingBeneficiaria = await beneficiariasRepository.findByCPF(cpfPayload);
=======
      if (beneficiariaPayload.cpf) {
        const existingBeneficiaria = await beneficiariasRepository.findByCPF(beneficiariaPayload.cpf);

>>>>>>> 0585fb5e
        if (existingBeneficiaria) {
          throw new AppError('CPF já cadastrado', 400);
        }
      }

      const beneficiariaData = Object.fromEntries(
        Object.entries(beneficiariaPayload).filter(([, value]) => value !== undefined && value !== null)
      );

      const beneficiaria = await beneficiariasRepository.createWithRelations(
        beneficiariaData as any,
        familiares,
        vulnerabilidades
      );

      const beneficiariaFormatada = formatObjectDates(
        beneficiaria as unknown as Record<string, unknown>,
        ['data_nascimento', 'rg_data_emissao', 'created_at', 'updated_at'] as any
      ) as unknown as typeof beneficiaria;

      const familiaresFormatados = beneficiariaFormatada.familiares?.map((familiar) =>
        formatObjectDates(familiar as unknown as Record<string, unknown>, ['data_nascimento'] as any)
      ) ?? [];

      loggerService.audit('BENEFICIARIA_CREATED', (req as any).user?.id, {
        beneficiaria_id: beneficiaria.id
      });

      res.status(201).json(successResponse({
        ...beneficiariaFormatada,
        familiares: familiaresFormatados
      }));
      return;
    } catch (error) {
      if (error instanceof ZodError) {
        res.status(400).json({
          success: false,
          message: 'Dados inválidos',
          errors: error.issues
        });
        return;
      }
      if (error instanceof AppError) {
        res.status(error.statusCode).json(errorResponse(error.message));
        return;
      }
      loggerService.error('Create beneficiaria error:', error);
      res.status(500).json(errorResponse('Erro ao criar beneficiária'));
      return;
    }
  }
);

// PUT /:id - Atualizar beneficiária
router.put(
  '/:id',
  authenticateToken,
  requireProfissional,
  authorize('beneficiarias.editar'),
  validateRequest(
    require('zod').z.object({
      body: beneficiariaSchema.partial(),
      query: require('zod').z.any().optional(),
      params: require('zod').z.any().optional(),
    })
  ),
  async (req: ExtendedRequest, res: Response): Promise<void> => {
    try {
      const { id } = req.params;
      const updateData = req.body;

      // Validar se beneficiária existe
      const existingBeneficiaria = await beneficiariasRepository.findById(Number(id));

      if (!existingBeneficiaria) {
        throw new AppError('Beneficiária não encontrada', 404);
      }

      const parsedUpdate = await validateBeneficiaria(updateData, true);
      const { familiares, vulnerabilidades, ...payload } = parsedUpdate;

      // Validar CPF único se estiver sendo atualizado
      if (payload.cpf && payload.cpf !== existingBeneficiaria.cpf) {
        const cpfExists = await beneficiariasRepository.findByCPF(payload.cpf);
        if (cpfExists && cpfExists.id !== Number(id)) {
          throw new AppError('CPF já cadastrado para outra beneficiária', 400);
        }
      }

      const sanitized = Object.fromEntries(
        Object.entries(payload).filter(([, value]) => value !== undefined && value !== null)
      );

      const beneficiaria = await beneficiariasRepository.updateWithRelations(
        Number(id),
        sanitized as any,
        familiares,
        vulnerabilidades
      );

      const beneficiariaFormatada = formatObjectDates(
        beneficiaria as unknown as Record<string, unknown>,
        ['data_nascimento', 'rg_data_emissao', 'created_at', 'updated_at'] as any
      ) as unknown as typeof beneficiaria;

      const familiaresFormatados = beneficiariaFormatada.familiares?.map((familiar) =>
        formatObjectDates(familiar as unknown as Record<string, unknown>, ['data_nascimento'] as any)
      ) ?? [];

      loggerService.audit('BENEFICIARIA_UPDATED', (req as any).user?.id, {
        beneficiaria_id: id,
        changes: sanitized
      });

      res.json(successResponse({
        ...beneficiariaFormatada,
        familiares: familiaresFormatados
      }));
      return;
    } catch (error) {
      if (error instanceof ZodError) {
        res.status(400).json({
          success: false,
          message: 'Dados inválidos',
          errors: error.issues
        });
        return;
      }
      if (error instanceof AppError) {
        res.status(error.statusCode).json(errorResponse(error.message));
        return;
      }
      loggerService.error('Update beneficiaria error:', error);
      res.status(500).json(errorResponse('Erro ao atualizar beneficiária'));
      return;
    }
  }
);

// DELETE /:id - Excluir beneficiária
router.delete(
  '/:id',
  authenticateToken,
  requireProfissional,
  authorize('beneficiarias.excluir'),
  async (req: ExtendedRequest, res: Response): Promise<void> => {
    try {
      const { id } = req.params;

      // Validar se beneficiária existe
      const existingBeneficiaria = await beneficiariasRepository.findById(Number(id));

      if (!existingBeneficiaria) {
        throw new AppError('Beneficiária não encontrada', 404);
      }

      // Marcar como inativa
      await beneficiariasRepository.softDelete(Number(id));

      loggerService.audit('BENEFICIARIA_DELETED', (req as any).user?.id, {
        beneficiaria_id: id
      });

      res.json(successResponse({ message: 'Beneficiária removida com sucesso' }));
      return;
    } catch (error) {
      if (error instanceof AppError) {
        res.status(error.statusCode).json(errorResponse(error.message));
        return;
      } else {
        loggerService.error("Delete beneficiaria error:", error);
        res.status(500).json(errorResponse("Erro ao remover beneficiária"));
        return;
      }
    }
  }
);

export default router;<|MERGE_RESOLUTION|>--- conflicted
+++ resolved
@@ -208,15 +208,7 @@
       const { familiares, vulnerabilidades, ...beneficiariaPayload } = parsed;
 
       // Validar CPF único
-<<<<<<< HEAD
-      const cpfPayload = beneficiariaPayload.cpf;
-      if (cpfPayload) {
-        const existingBeneficiaria = await beneficiariasRepository.findByCPF(cpfPayload);
-=======
-      if (beneficiariaPayload.cpf) {
-        const existingBeneficiaria = await beneficiariasRepository.findByCPF(beneficiariaPayload.cpf);
-
->>>>>>> 0585fb5e
+
         if (existingBeneficiaria) {
           throw new AppError('CPF já cadastrado', 400);
         }
